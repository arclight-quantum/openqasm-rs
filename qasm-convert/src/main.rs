--- conflicted
+++ resolved
@@ -716,19 +716,12 @@
     background: String
 }
 
-<<<<<<< HEAD
-    output = output.replace(
-        r#"<svg width="2147483647" height="2147483647" viewBox="0 0 2147483647 2147483647" xmlns="http://www.w3.org/2000/svg">"#,
-        &format!(r#"<svg width="{}" height="{}" viewBox="0 0 {} {}" xmlns="http://www.w3.org/2000/svg">"#, width, height, width, height)
-    );
-=======
 #[derive(Debug, Clone, ArgEnum)]
 enum OutputType {
     PNG,
     SVG,
     Auto
 }
->>>>>>> f7f7f36b
 
 #[derive(Debug, Clone, ArgEnum)]
 enum Policy {
